--- conflicted
+++ resolved
@@ -1,10 +1,6 @@
 import { invoke } from "@tauri-apps/api/core";
-<<<<<<< HEAD
 import { listen, UnlistenFn } from "@tauri-apps/api/event";
 import { OsSession } from "../bindings/os";
-=======
-import { listen, type UnlistenFn } from "@tauri-apps/api/event";
->>>>>>> fd11683e
 
 export interface TerminalKind {
 	$type: "ssh" | "git-bash" | "wsl";
