--- conflicted
+++ resolved
@@ -1,4 +1,3 @@
-<<<<<<< HEAD
 import {
 	TerminalSpec,
 	TerminalEvent,
@@ -7,15 +6,6 @@
 } from "./CustomTerminalAPI";
 import { EventEmitter } from "../utils/EventEmitter";
 import { OsSession } from "../bindings/os";
-=======
-import { EventEmitter } from "../utils/EventEmitter";
-import {
-	CustomTerminalAPI,
-	type LineItem,
-	type TerminalEvent,
-	type TerminalSpec,
-} from "./CustomTerminalAPI";
->>>>>>> fd11683e
 
 export interface ClaudeCodeTaskResult {
 	elapsed: number;
@@ -55,6 +45,11 @@
 	private startTime: number = 0;
 	private logPrefix: string;
 	private hasSeenTryPrompt = false;
+	private hasSeenTrustPrompt = false;
+	private isProcessingEvents = false;
+	private eventQueue: TerminalEvent[][] = [];
+	private lastActivityTime: number = 0;
+	private completionTimeoutId: NodeJS.Timeout | null = null;
 
 	constructor() {
 		super();
@@ -96,10 +91,7 @@
 	 * Start a new Claude Code task
 	 */
 	async startTask(
-<<<<<<< HEAD
 		osSession: OsSession,
-=======
->>>>>>> fd11683e
 		prompt: string,
 		terminalSpec: TerminalSpec,
 		onTerminalReady?: (terminalId: string) => void,
@@ -129,15 +121,8 @@
 		this.hasSeenTryPrompt = false;
 
 		try {
-<<<<<<< HEAD
 			console.log(this.logPrefix, "Connecting terminal...");
 			await this.connectTerminal(osSession);
-=======
-			console.log(this.logPrefix, "Connecting terminal with spec...");
-			// Connect terminal using inherited method with fixed size
-			const fixedSpec = { ...terminalSpec, lines: 24, cols: 60 };
-			await this.connectTerminal(fixedSpec);
->>>>>>> fd11683e
 			console.log(
 				this.logPrefix,
 				"Terminal connected with ID:",
@@ -257,6 +242,14 @@
 		this.currentPrompt = null;
 		this.screenLines = [];
 		this.hasSeenTryPrompt = false;
+		this.hasSeenTrustPrompt = false;
+		this.isProcessingEvents = false;
+		this.eventQueue = [];
+		this.lastActivityTime = 0;
+		if (this.completionTimeoutId) {
+			clearTimeout(this.completionTimeoutId);
+			this.completionTimeoutId = null;
+		}
 		this.removeAllListeners();
 	}
 
@@ -266,10 +259,32 @@
 		if (!this.terminalId) return;
 
 		this.onTerminalEvent(this.terminalId, (events: TerminalEvent[]) => {
-			this.handleTerminalEvents(events).catch((error) => {
-				console.error(this.logPrefix, "Error handling terminal events:", error);
-			});
+			this.queueEventBatch(events);
 		});
+	}
+
+	private queueEventBatch(events: TerminalEvent[]): void {
+		this.eventQueue.push(events);
+		this.processEventQueue();
+	}
+
+	private async processEventQueue(): Promise<void> {
+		if (this.isProcessingEvents || this.eventQueue.length === 0) {
+			return;
+		}
+
+		this.isProcessingEvents = true;
+
+		try {
+			while (this.eventQueue.length > 0) {
+				const events = this.eventQueue.shift()!;
+				await this.handleTerminalEvents(events);
+			}
+		} catch (error) {
+			console.error(this.logPrefix, "Error processing event queue:", error);
+		} finally {
+			this.isProcessingEvents = false;
+		}
 	}
 
 	private async handleTerminalEvents(events: TerminalEvent[]): Promise<void> {
@@ -353,6 +368,10 @@
 			}
 		}
 
+		// Update last activity time
+		this.lastActivityTime = Date.now();
+		this.resetCompletionTimeout();
+
 		// Get current TUI lines for CLI agents library
 		const tuiLines = this.getCurrentTuiLines();
 		// Emit screen update event
@@ -360,9 +379,6 @@
 
 		// Process TUI interactions based on new lines
 		await this.processTuiInteraction(tuiLines);
-
-		// Check for task completion patterns
-		this.checkForTaskCompletion();
 	}
 
 	private async initializeClaudeCode(): Promise<void> {
@@ -458,52 +474,40 @@
 		await this.sendRawInput(this.terminalId, keyData);
 	}
 
-	private checkForTaskCompletion(): void {
-		if (!this.terminalId) return;
-
+	private resetCompletionTimeout(): void {
+		if (this.completionTimeoutId) {
+			clearTimeout(this.completionTimeoutId);
+		}
+		
+		// Only set timeout if we've seen the Try prompt (task has started)
+		if (this.hasSeenTryPrompt) {
+			this.completionTimeoutId = setTimeout(() => {
+				this.handleTaskCompletion();
+			}, 5000); // 5 seconds of inactivity
+		}
+	}
+
+	private async handleTaskCompletion(): Promise<void> {
+		if (!this.terminalId || !this.hasSeenTryPrompt) return;
+
+		console.log(
+			this.logPrefix,
+			"Task appears to be complete after 5 seconds of inactivity, sending Ctrl+D twice...",
+		);
+		
 		try {
-			const recentLines = this.screenLines
-				.slice(-5)
-				.map((line) => line.map((item) => item.lexeme).join(""));
-			const recentText = recentLines.join("\n").toLowerCase();
-
-			// Look for common completion patterns
-			if (
-				recentText.includes("task completed") ||
-				recentText.includes("✓") ||
-				recentText.includes("finished") ||
-				recentText.includes("done") ||
-				(recentText.includes("$") && !this.hasRecentActivity())
-			) {
-				// Task likely completed
-				setTimeout(() => {
-					this.handleTaskCompletion();
-				}, 2000); // Wait a bit to ensure it's really done
-			}
+			await this.sendCtrlD(this.terminalId);
+			await this.delay(Math.random() * 500 + 500);
+			await this.sendCtrlD(this.terminalId);
+			
+			const elapsed = Date.now() - this.startTime;
+			this.emit("taskCompleted", {
+				prompt: this.currentPrompt,
+				elapsed,
+			});
 		} catch (error) {
-			console.error("Error checking for task completion:", error);
-		}
-	}
-
-	private hasRecentActivity(): boolean {
-		// Simple heuristic: if we've seen new content in the last few seconds
-		// This is a placeholder - in practice you'd want more sophisticated detection
-		return false;
-	}
-
-	private async handleTaskCompletion(): Promise<void> {
-		const elapsed = Date.now() - this.startTime;
-
-		// Create a simple result object
-		const result: ClaudeCodeTaskResult = {
-			elapsed,
-			tokens: undefined, // Would need to parse from Claude output
-			diff: {
-				file_changes: [], // Would need to compute actual file changes
-			},
-		};
-
-		this.isRunning = false;
+			console.error(this.logPrefix, "Error sending completion sequence:", error);
+		}
 	}
 
 	private async processTuiInteraction(tuiLines: TuiLine[]): Promise<void> {
@@ -529,16 +533,14 @@
 			line.includes("Do you trust the files in this folder?"),
 		);
 
-		if (hasEnterToConfirm && hasTrustQuestion) {
+		if (hasEnterToConfirm && hasTrustQuestion && !this.hasSeenTrustPrompt) {
 			console.log(
 				this.logPrefix,
 				"Found trust confirmation prompt, sending Enter...",
 			);
-<<<<<<< HEAD
-			await this.delay(1000);
-=======
->>>>>>> fd11683e
+			await this.delay(Math.random() * 500 + 500);
 			await this.sendRawInput(this.terminalId, "\r");
+			this.hasSeenTrustPrompt = true;
 			return;
 		}
 
@@ -564,26 +566,22 @@
 				this.currentPrompt,
 			);
 			this.hasSeenTryPrompt = true;
-			await this.sendRawInput(this.terminalId, this.currentPrompt);
-			await this.delay(1000);
+			// Send the prompt key by key, simulating typing
+			for (const char of this.currentPrompt) {
+				if (char === "\n") {
+					await this.sendRawInput(this.terminalId, "\\");
+					await this.delay(Math.random() * 50 + 50);
+					await this.sendRawInput(this.terminalId, "\r");
+				} else {
+					await this.sendRawInput(this.terminalId, char);
+				}
+				await this.delay(Math.random() * 50 + 50);
+			}
+			await this.delay(Math.random() * 500 + 500);
 			await this.sendRawInput(this.terminalId, "\r");
 			return;
 		}
 
-		// Check for task completion: "│ > " without "Try"
-		const hasPromptWithoutTry = newLines.some(
-			(line) => line.includes("│ > ") && !line.includes("│ > Try"),
-		);
-		if (hasPromptWithoutTry && this.hasSeenTryPrompt) {
-			console.log(
-				this.logPrefix,
-				"Task appears to be complete, sending Ctrl+D twice...",
-			);
-			await this.sendCtrlD(this.terminalId);
-			await this.delay(1000);
-			await this.sendCtrlD(this.terminalId);
-			return;
-		}
 
 		// Check for "esc to interrupt" - do nothing
 		const hasEscToInterrupt = newLines.some((line) =>
