--- conflicted
+++ resolved
@@ -7,13 +7,8 @@
 	useMemo,
 	useState,
 } from "react";
-<<<<<<< HEAD
-import { load, Store } from "@tauri-apps/plugin-store";
 import { Command } from "../scripting/baseScript";
 import { OsSession } from "../bindings/os";
-=======
-import type { Command } from "../scripting/baseScript";
->>>>>>> fd11683e
 
 // Define the shape of the state
 interface AppState {
