--- conflicted
+++ resolved
@@ -1,12 +1,11 @@
-import { motion, type PanInfo } from "framer-motion";
-import type React from "react";
-import { useEffect, useRef, useState } from "react";
+import React, { useState, useEffect, useRef } from "react";
+import { motion, PanInfo } from "framer-motion";
+import { cn } from "../utils";
+import { CanvasElement, ElementLayout } from "./types";
+import { CustomTerminalRenderer } from "./CustomTerminalRenderer";
+import { TerminalSpec } from "../services/CustomTerminalAPI";
 import { ClaudeCodeAgent } from "../services/ClaudeCodeAgent";
-import type { TerminalSpec } from "../services/CustomTerminalAPI";
 import { useStore } from "../state";
-import { cn } from "../utils";
-import { CustomTerminalRenderer } from "./CustomTerminalRenderer";
-import type { CanvasElement, ElementLayout } from "./types";
 
 interface TextAreaOnCanvasProps {
 	layout: ElementLayout;
@@ -98,14 +97,15 @@
 				terminalSpec,
 			);
 
-<<<<<<< HEAD
-			await agent.startTask({ Wsl: { distribution: "Ubuntu", working_directory: "~" } }, text.trim(), terminalSpec, (terminalId: string) => {
-=======
-			await agent.startTask(text.trim(), terminalSpec, (terminalId: string) => {
->>>>>>> fd11683e
-				console.log("[TextAreaOnCanvas]", "Terminal ready, ID:", terminalId);
-				setTerminalId(terminalId);
-			});
+			await agent.startTask(
+				{ Wsl: { distribution: "Ubuntu", working_directory: "~" } },
+				text.trim(),
+				terminalSpec,
+				(terminalId: string) => {
+					console.log("[TextAreaOnCanvas]", "Terminal ready, ID:", terminalId);
+					setTerminalId(terminalId);
+				},
+			);
 
 			console.log("[TextAreaOnCanvas]", "Task started successfully");
 		} catch (error) {
