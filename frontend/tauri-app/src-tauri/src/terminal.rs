--- conflicted
+++ resolved
@@ -4,83 +4,22 @@
 use std::thread;
 
 use anyhow::{anyhow, Result};
-<<<<<<< HEAD
 use portable_pty::{Child, PtyPair, PtySize};
-=======
-use portable_pty::{Child, CommandBuilder, PtyPair, PtySize};
-use serde::{Deserialize, Serialize};
->>>>>>> fd11683e
 use tauri::AppHandle;
 use tauri::Emitter;
 use uuid::Uuid;
 
-<<<<<<< HEAD
 use crate::os::OsSession;
 
 pub struct TerminalConnection {
 	pub id: String,
-=======
-#[derive(Debug, Clone, Serialize, Deserialize)]
-#[serde(tag = "$type")]
-pub enum TerminalKind {
-	#[serde(rename = "ssh")]
-	Ssh {
-		host: String,
-		username: String,
-		port: Option<u16>,
-	},
-	#[serde(rename = "git-bash")]
-	GitBash {
-		#[serde(rename = "workingDirectory")]
-		working_directory: Option<String>,
-	},
-	#[serde(rename = "wsl")]
-	Wsl {
-		distribution: Option<String>,
-		#[serde(rename = "workingDirectory")]
-		working_directory: Option<String>,
-	},
-	#[serde(rename = "local-shell")]
-	LocalShell {
-		shell: Option<String>, // bash, zsh, fish, etc.
-		#[serde(rename = "workingDirectory")]
-		working_directory: Option<String>,
-	},
-}
-
-#[derive(Debug, Clone, Serialize, Deserialize)]
-pub struct TerminalConfig {
-	pub kind: TerminalKind,
-	pub environment: Option<HashMap<String, String>>,
-	#[serde(rename = "shellCommand")]
-	pub shell_command: Option<String>,
-	#[serde(rename = "colorScheme")]
-	pub color_scheme: Option<String>,
-	#[serde(rename = "fontSize")]
-	pub font_size: Option<u32>,
-	#[serde(rename = "fontFamily")]
-	pub font_family: Option<String>,
-}
-
-pub struct TerminalConnection {
-	pub id: String,
-	pub config: TerminalConfig,
->>>>>>> fd11683e
 	pub pty_pair: PtyPair,
 	pub child: Box<dyn Child + Send + Sync>,
 	pub app_handle: AppHandle,
 }
 
 impl TerminalConnection {
-<<<<<<< HEAD
 	pub fn new(id: String, os_session: OsSession, app_handle: AppHandle) -> Result<Self> {
-=======
-	pub fn new(
-		id: String,
-		config: TerminalConfig,
-		app_handle: AppHandle,
-	) -> Result<Self> {
->>>>>>> fd11683e
 		let pty_system = portable_pty::native_pty_system();
 
 		let pty_pair = pty_system.openpty(PtySize {
@@ -90,19 +29,11 @@
 			pixel_height: 0,
 		})?;
 
-<<<<<<< HEAD
 		let cmd = os_session.build_command(true)?;
-=======
-		let cmd = Self::build_command(&config)?;
->>>>>>> fd11683e
 		let child = pty_pair.slave.spawn_command(cmd)?;
 
 		Ok(Self {
 			id,
-<<<<<<< HEAD
-=======
-			config,
->>>>>>> fd11683e
 			pty_pair,
 			child,
 			app_handle,
@@ -117,138 +48,6 @@
 		}
 	}
 
-<<<<<<< HEAD
-=======
-	fn build_command(config: &TerminalConfig) -> Result<CommandBuilder> {
-		let mut cmd = match &config.kind {
-			TerminalKind::Ssh {
-				host,
-				username,
-				port,
-			} => {
-				let mut cmd = CommandBuilder::new("ssh");
-				cmd.arg("-p");
-				cmd.arg(port.unwrap_or(22).to_string());
-				cmd.arg("-t"); // Force pseudo-terminal allocation
-				cmd.arg(format!("{}@{}", username, host));
-				cmd
-			}
-			TerminalKind::GitBash { working_directory } => {
-				#[cfg(target_os = "windows")]
-				{
-					// Try common Git Bash locations
-					let git_bash_paths = [
-						"C:\\Program Files\\Git\\bin\\bash.exe",
-						"C:\\Program Files (x86)\\Git\\bin\\bash.exe",
-						"C:\\Git\\bin\\bash.exe",
-					];
-
-					let mut cmd = None;
-					for path in &git_bash_paths {
-						if std::path::Path::new(path).exists() {
-							cmd = Some(CommandBuilder::new(path));
-							break;
-						}
-					}
-
-					let mut cmd = cmd.ok_or_else(|| anyhow!("Git Bash not found"))?;
-					cmd.arg("--login");
-					cmd.arg("-i"); // Force interactive mode
-
-					if let Some(working_dir) = working_directory {
-						cmd.cwd(working_dir);
-					}
-
-					cmd
-				}
-				#[cfg(not(target_os = "windows"))]
-				{
-					return Err(anyhow!("Git Bash is only available on Windows"));
-				}
-			}
-			TerminalKind::Wsl {
-				distribution,
-				working_directory,
-			} => {
-				#[cfg(target_os = "windows")]
-				{
-					let mut cmd = CommandBuilder::new("wsl");
-
-					if let Some(distribution) = distribution {
-						cmd.arg("-d");
-						cmd.arg(distribution);
-					}
-
-					if let Some(working_dir) = working_directory {
-						cmd.arg("--cd");
-						cmd.arg(working_dir);
-					}
-
-					cmd
-				}
-				#[cfg(not(target_os = "windows"))]
-				{
-					return Err(anyhow!("WSL is only available on Windows"));
-				}
-			}
-			TerminalKind::LocalShell {
-				shell,
-				working_directory,
-			} => {
-				#[cfg(any(target_os = "macos", target_os = "linux"))]
-				{
-					// Detect default shell or use provided one
-					let shell_path = if let Some(shell) = shell {
-						shell.clone()
-					} else {
-						// Try to get default shell from environment
-						std::env::var("SHELL").unwrap_or_else(|_| {
-							// Fallback priority: zsh (macOS default) -> bash -> sh
-							if std::path::Path::new("/bin/zsh").exists() {
-								"/bin/zsh".to_string()
-							} else if std::path::Path::new("/bin/bash").exists() {
-								"/bin/bash".to_string()
-							} else {
-								"/bin/sh".to_string()
-							}
-						})
-					};
-
-					let mut cmd = CommandBuilder::new(shell_path);
-					cmd.arg("-l"); // Login shell
-
-					if let Some(working_dir) = working_directory {
-						cmd.cwd(working_dir);
-					}
-
-					cmd
-				}
-				#[cfg(target_os = "windows")]
-				{
-					return Err(anyhow!(
-                        "Local Shell is not available on Windows. Use Git Bash or WSL instead."
-                    ));
-				}
-			}
-		};
-
-		// environment variables for image support
-		cmd.env("TERM", "xterm-256color");
-		cmd.env("COLORTERM", "truecolor");
-		cmd.env("TERM_PROGRAM", "iTerm.app"); // Identify as iTerm2 for IIP support
-		cmd.env("TERM_PROGRAM_VERSION", "3.0.0");
-
-		// Add environment variables
-		if let Some(env_vars) = &config.environment {
-			for (key, value) in env_vars {
-				cmd.env(key, value);
-			}
-		}
-
-		Ok(cmd)
-	}
-
->>>>>>> fd11683e
 	pub fn start_io_loop(&self) -> Result<()> {
 		let mut reader = self.pty_pair.master.try_clone_reader()?;
 		let app_handle = self.app_handle.clone();
@@ -313,11 +112,7 @@
 
 	pub fn create_connection(
 		&self,
-<<<<<<< HEAD
 		session: OsSession,
-=======
-		config: TerminalConfig,
->>>>>>> fd11683e
 		app_handle: AppHandle,
 	) -> Result<String> {
 		// Check connection limit first
@@ -330,11 +125,7 @@
 
 		let connection_id = Uuid::new_v4().to_string();
 		let connection =
-<<<<<<< HEAD
 			TerminalConnection::new(connection_id.clone(), session, app_handle)?;
-=======
-			TerminalConnection::new(connection_id.clone(), config, app_handle)?;
->>>>>>> fd11683e
 
 		// Get the writer before starting the IO loop
 		let writer = connection.pty_pair.master.take_writer()?;
@@ -433,99 +224,4 @@
 
 		Ok(())
 	}
-<<<<<<< HEAD
-=======
-
-	pub fn get_available_terminal_types() -> Vec<String> {
-		let mut types = vec!["ssh".to_string()];
-
-		#[cfg(target_os = "windows")]
-		{
-			// Check for Git Bash
-			let git_bash_paths = [
-				"C:\\Program Files\\Git\\bin\\bash.exe",
-				"C:\\Program Files (x86)\\Git\\bin\\bash.exe",
-				"C:\\Git\\bin\\bash.exe",
-			];
-
-			for path in &git_bash_paths {
-				if std::path::Path::new(path).exists() {
-					types.push("git-bash".to_string());
-					break;
-				}
-			}
-
-			// Check for WSL
-			if std::process::Command::new("wsl")
-				.arg("--status")
-				.output()
-				.is_ok()
-			{
-				types.push("wsl".to_string());
-			}
-		}
-
-		#[cfg(any(target_os = "macos", target_os = "linux"))]
-		{
-			// Always available on Unix-like systems
-			types.push("local-shell".to_string());
-		}
-
-		#[cfg(target_os = "macos")]
-		{
-			// Check for iTerm2
-			if std::path::Path::new("/Applications/iTerm.app").exists() {
-				types.push("iterm".to_string());
-			}
-		}
-
-		types
-	}
-
-	pub fn validate_config(config: &TerminalConfig) -> bool {
-		match &config.kind {
-			TerminalKind::Ssh { host, username, .. } => {
-				!host.is_empty() && !username.is_empty()
-			}
-			TerminalKind::GitBash { .. } => {
-				#[cfg(target_os = "windows")]
-				{
-					let git_bash_paths = [
-						"C:\\Program Files\\Git\\bin\\bash.exe",
-						"C:\\Program Files (x86)\\Git\\bin\\bash.exe",
-						"C:\\Git\\bin\\bash.exe",
-					];
-					git_bash_paths
-						.iter()
-						.any(|path| std::path::Path::new(path).exists())
-				}
-				#[cfg(not(target_os = "windows"))]
-				false
-			}
-			TerminalKind::Wsl { .. } => {
-				#[cfg(target_os = "windows")]
-				{
-					std::process::Command::new("wsl")
-						.arg("--status")
-						.output()
-						.is_ok()
-				}
-				#[cfg(not(target_os = "windows"))]
-				{
-					false
-				}
-			}
-			TerminalKind::LocalShell { .. } => {
-				#[cfg(any(target_os = "macos", target_os = "linux"))]
-				{
-					true
-				}
-				#[cfg(not(any(target_os = "macos", target_os = "linux")))]
-				{
-					false
-				}
-			}
-		}
-	}
->>>>>>> fd11683e
 }