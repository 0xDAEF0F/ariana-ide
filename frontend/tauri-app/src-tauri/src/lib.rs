// Prevents additional console window on Windows in release, DO NOT REMOVE!!
#![cfg_attr(
	all(not(debug_assertions), target_os = "windows"),
	windows_subsystem = "windows"
)]

use std::sync::Arc;
use std::process::Command;
use std::path::Path;
use tauri::State;

mod terminal;
use terminal::TerminalManager;

mod custom_terminal;
mod custom_terminal_commands;

mod os;

use custom_terminal_commands::{
	custom_connect_terminal, custom_kill_terminal, custom_resize_terminal,
	custom_send_ctrl_c, custom_send_ctrl_d, custom_send_input_lines,
	custom_send_raw_input, custom_send_scroll_down, custom_send_scroll_up,
};

use crate::{
	custom_terminal::CustomTerminalManager,
	os::{FileNode, GitSearchManager, GitSearchResult, OsSession, OsSessionKind},
};

#[cfg_attr(mobile, tauri::mobile_entry_point)]
pub fn run() {
	let terminals_manager = Arc::new(TerminalManager::new());
	let custom_terminals_manager = Arc::new(CustomTerminalManager::new());
	let git_search_manager = Arc::new(GitSearchManager::new());

	tauri::Builder::default()
		.plugin(tauri_plugin_os::init())
		.plugin(tauri_plugin_store::Builder::new().build())
		.plugin(tauri_plugin_fs::init())
		.manage(terminals_manager)
		.manage(custom_terminals_manager)
		.manage(git_search_manager)
		.invoke_handler(tauri::generate_handler![
			// Original terminal commands
			create_terminal_connection,
			send_terminal_data,
			resize_terminal,
			close_terminal_connection,
			cleanup_dead_connections,
			// New custom terminal commands
			custom_connect_terminal,
			custom_kill_terminal,
			custom_send_input_lines,
			custom_send_raw_input,
			custom_send_ctrl_c,
			custom_send_ctrl_d,
			custom_send_scroll_up,
			custom_send_scroll_down,
			custom_resize_terminal,
			// File tree commands
			get_current_dir,
			get_file_tree,
			// Git search commands
			start_git_directories_search,
			get_found_git_directories_so_far,
			list_available_os_session_kinds,
<<<<<<< HEAD
			// Canvas management commands
			copy_directory,
			create_git_branch,
			execute_command,
			execute_command_in_dir,
			// System integration commands
			open_path_in_explorer
=======
			// Git repository commands
			check_git_repository,
			execute_command,
			execute_command_in_dir
>>>>>>> efcd793b
		])
		.run(tauri::generate_context!())
		.expect("error while running tauri application");
}

#[tauri::command]
async fn create_terminal_connection(
	os_session: OsSession,
	terminal_manager: State<'_, Arc<TerminalManager>>,
	app_handle: tauri::AppHandle,
) -> Result<String, String> {
	terminal_manager
		.create_connection(os_session, app_handle)
		.map_err(|e| e.to_string())
}

#[tauri::command]
async fn send_terminal_data(
	connection_id: String,
	data: String,
	terminal_manager: State<'_, Arc<TerminalManager>>,
) -> Result<(), String> {
	terminal_manager
		.send_data(&connection_id, &data)
		.map_err(|e| e.to_string())
}

#[tauri::command]
async fn resize_terminal(
	connection_id: String,
	cols: u16,
	rows: u16,
	terminal_manager: State<'_, Arc<TerminalManager>>,
) -> Result<(), String> {
	terminal_manager
		.resize_terminal(&connection_id, cols, rows)
		.map_err(|e| e.to_string())
}

#[tauri::command]
async fn close_terminal_connection(
	connection_id: String,
	terminal_manager: State<'_, Arc<TerminalManager>>,
) -> Result<(), String> {
	terminal_manager
		.close_connection(&connection_id)
		.map_err(|e| e.to_string())
}

#[tauri::command]
async fn cleanup_dead_connections(
	terminal_manager: State<'_, Arc<TerminalManager>>,
) -> Result<(), String> {
	terminal_manager
		.cleanup_dead_connections()
		.map_err(|e| e.to_string())
}

#[tauri::command]
async fn get_current_dir(os_session: OsSession) -> Result<String, String> {
	Ok(os_session.get_working_directory().to_string())
}

#[tauri::command]
async fn get_file_tree(
	os_session: OsSession,
	path: String,
) -> Result<Vec<FileNode>, String> {
	os_session
		.read_directory(&path)
		.await
		.map_err(|e| e.to_string())
}

#[tauri::command]
async fn start_git_directories_search(
	os_session_kind: OsSessionKind,
	git_search_manager: State<'_, Arc<GitSearchManager>>,
) -> Result<String, String> {
	let search_id = git_search_manager.start_search(os_session_kind);
	Ok(search_id)
}

#[tauri::command]
async fn check_git_repository(directory: String) -> Result<bool, String> {
	let path = Path::new(&directory);
	
	// Check if the directory exists
	if !path.exists() {
		return Ok(false);
	}
	
	// Check if .git directory exists
	let git_dir = path.join(".git");
	if git_dir.exists() {
		return Ok(true);
	}
	
	// Alternatively, try using git command to check if it's a repository
	let output = Command::new("git")
		.arg("rev-parse")
		.arg("--git-dir")
		.current_dir(&directory)
		.output();
		
	match output {
		Ok(result) => Ok(result.status.success()),
		Err(_) => Ok(false),
	}
}

#[tauri::command]
async fn execute_command(command: String, args: Vec<String>) -> Result<String, String> {
	let output = Command::new(&command)
		.args(&args)
		.output()
		.map_err(|e| format!("Failed to execute command: {}", e))?;
	
	if output.status.success() {
		Ok(String::from_utf8_lossy(&output.stdout).to_string())
	} else {
		Err(String::from_utf8_lossy(&output.stderr).to_string())
	}
}

#[tauri::command]
async fn execute_command_in_dir(command: String, args: Vec<String>, directory: String) -> Result<String, String> {
	let output = Command::new(&command)
		.args(&args)
		.current_dir(&directory)
		.output()
		.map_err(|e| format!("Failed to execute command: {}", e))?;
	
	if output.status.success() {
		Ok(String::from_utf8_lossy(&output.stdout).to_string())
	} else {
		Err(String::from_utf8_lossy(&output.stderr).to_string())
	}
}

#[tauri::command]
async fn get_found_git_directories_so_far(
	search_id: String,
	git_search_manager: State<'_, Arc<GitSearchManager>>,
) -> Result<GitSearchResult, String> {
	git_search_manager
		.get_results(&search_id)
		.ok_or_else(|| "Search ID not found".to_string())
}

#[tauri::command]
async fn list_available_os_session_kinds() -> Result<Vec<OsSessionKind>, String> {
	OsSessionKind::list_available().map_err(|e| e.to_string())
}

#[tauri::command]
async fn copy_directory(source: String, destination: String, os_session: OsSession) -> Result<(), String> {
	match os_session {
		OsSession::Local(_) => {
			copy_directory_local(&source, &destination)
		}
		OsSession::Wsl(wsl_session) => {
			copy_directory_wsl(&source, &destination, &wsl_session.distribution)
		}
	}
}

fn copy_directory_local(source: &str, destination: &str) -> Result<(), String> {
	use std::fs;
	use std::path::Path;
	
	let src_path = Path::new(source);
	let dst_path = Path::new(destination);
	
	if !src_path.exists() {
		return Err("Source directory does not exist".to_string());
	}
	
	// Create destination directory if it doesn't exist
	if let Some(parent) = dst_path.parent() {
		fs::create_dir_all(parent)
			.map_err(|e| format!("Failed to create destination parent directory: {}", e))?;
	}
	
	// Use system copy command for better performance
	#[cfg(target_os = "windows")]
	{
		// Use PowerShell Copy-Item for reliable directory copying on Windows
		let ps_command = format!(
			"Copy-Item -Path '{}' -Destination '{}' -Recurse -Force",
			source.replace("'", "''"),
			destination.replace("'", "''")
		);
		
		let output = Command::new("powershell")
			.arg("-Command")
			.arg(&ps_command)
			.output()
			.map_err(|e| format!("Failed to execute PowerShell copy: {}", e))?;
		
		if !output.status.success() {
			let stderr = String::from_utf8_lossy(&output.stderr);
			let stdout = String::from_utf8_lossy(&output.stdout);
			return Err(format!("PowerShell copy failed: {} {}", stderr, stdout));
		}
	}
	
	#[cfg(any(target_os = "linux", target_os = "macos"))]
	{
		let output = Command::new("cp")
			.arg("-r")
			.arg(source)
			.arg(destination)
			.output()
			.map_err(|e| format!("Failed to execute cp: {}", e))?;
		
		if !output.status.success() {
			return Err(format!("cp failed: {}", String::from_utf8_lossy(&output.stderr)));
		}
	}
	
	Ok(())
}

#[cfg(target_os = "windows")]
fn copy_directory_wsl(source: &str, destination: &str, distribution: &str) -> Result<(), String> {
	let output = Command::new("wsl")
		.arg("-d")
		.arg(distribution)
		.arg("cp")
		.arg("-r")
		.arg(source)
		.arg(destination)
		.output()
		.map_err(|e| format!("Failed to execute WSL cp: {}", e))?;
	
	if !output.status.success() {
		return Err(format!("WSL cp failed: {}", String::from_utf8_lossy(&output.stderr)));
	}
	
	Ok(())
}

#[cfg(not(target_os = "windows"))]
fn copy_directory_wsl(_source: &str, _destination: &str, _distribution: &str) -> Result<(), String> {
	Err("WSL is only available on Windows".to_string())
}

#[tauri::command]
async fn create_git_branch(directory: String, branch_name: String, os_session: OsSession) -> Result<(), String> {
	match os_session {
		OsSession::Local(_) => {
			create_git_branch_local(&directory, &branch_name)
		}
		OsSession::Wsl(wsl_session) => {
			create_git_branch_wsl(&directory, &branch_name, &wsl_session.distribution)
		}
	}
}

fn create_git_branch_local(directory: &str, branch_name: &str) -> Result<(), String> {
	let output = Command::new("git")
		.arg("checkout")
		.arg("-B")
		.arg(branch_name)
		.current_dir(directory)
		.output()
		.map_err(|e| format!("Failed to execute git command: {}", e))?;
	
	if !output.status.success() {
		return Err(format!("Git checkout failed: {}", String::from_utf8_lossy(&output.stderr)));
	}
	
	Ok(())
}

#[cfg(target_os = "windows")]
fn create_git_branch_wsl(directory: &str, branch_name: &str, distribution: &str) -> Result<(), String> {
	// Execute git command inside WSL using --cd to change directory
	let output = Command::new("wsl")
		.arg("-d")
		.arg(distribution)
		.arg("--cd")
		.arg(directory)
		.arg("git")
		.arg("checkout")
		.arg("-B")
		.arg(branch_name)
		.output()
		.map_err(|e| format!("Failed to execute WSL git command: {}", e))?;
	
	if !output.status.success() {
		let stderr = String::from_utf8_lossy(&output.stderr);
		let stdout = String::from_utf8_lossy(&output.stdout);
		return Err(format!("WSL git checkout failed: stderr: {} stdout: {}", stderr, stdout));
	}
	
	Ok(())
}

#[cfg(not(target_os = "windows"))]
fn create_git_branch_wsl(_directory: &str, _branch_name: &str, _distribution: &str) -> Result<(), String> {
	Err("WSL is only available on Windows".to_string())
}

#[tauri::command]
async fn open_path_in_explorer(path: String) -> Result<(), String> {
	#[cfg(target_os = "windows")]
	{
		// On Windows, normalize the path and use explorer.exe to open it
		let windows_path = path.replace('/', "\\");
		println!("Opening path in explorer - Original: '{}', Windows path: '{}'", path, windows_path);
		
		// Use /select to open the parent directory and highlight the folder
		// But if it's a directory, just open it directly
		let path_obj = std::path::Path::new(&windows_path);
		println!("Path exists: {}, Is directory: {}", path_obj.exists(), path_obj.is_dir());
		
		let output = if path_obj.is_dir() {
			// Open the directory directly
			println!("Opening directory directly: '{}'", windows_path);
			Command::new("explorer")
				.arg(&windows_path)
				.output()
		} else {
			// If it's a file, open the parent and select it
			println!("Using /select for file: '{}'", windows_path);
			Command::new("explorer")
				.arg("/select,")
				.arg(&windows_path)
				.output()
		};
		
		let result = output.map_err(|e| format!("Failed to open explorer: {}", e))?;
		
		if !result.status.success() {
			return Err(format!("Explorer failed: {}", String::from_utf8_lossy(&result.stderr)));
		}
		
		println!("Explorer command succeeded");
	}
	
	#[cfg(target_os = "macos")]
	{
		// On macOS, use open command
		let output = Command::new("open")
			.arg(&path)
			.output()
			.map_err(|e| format!("Failed to open finder: {}", e))?;
		
		if !output.status.success() {
			return Err(format!("Open failed: {}", String::from_utf8_lossy(&output.stderr)));
		}
	}
	
	#[cfg(target_os = "linux")]
	{
		// On Linux, try various file managers
		let file_managers = ["xdg-open", "nautilus", "dolphin", "thunar", "pcmanfm"];
		let mut success = false;
		
		for manager in &file_managers {
			let result = Command::new(manager)
				.arg(&path)
				.output();
			
			if let Ok(output) = result {
				if output.status.success() {
					success = true;
					break;
				}
			}
		}
		
		if !success {
			return Err("Failed to open file manager on Linux".to_string());
		}
	}
	
	Ok(())
}<|MERGE_RESOLUTION|>--- conflicted
+++ resolved
@@ -65,7 +65,6 @@
 			start_git_directories_search,
 			get_found_git_directories_so_far,
 			list_available_os_session_kinds,
-<<<<<<< HEAD
 			// Canvas management commands
 			copy_directory,
 			create_git_branch,
@@ -73,12 +72,8 @@
 			execute_command_in_dir,
 			// System integration commands
 			open_path_in_explorer
-=======
 			// Git repository commands
 			check_git_repository,
-			execute_command,
-			execute_command_in_dir
->>>>>>> efcd793b
 		])
 		.run(tauri::generate_context!())
 		.expect("error while running tauri application");
